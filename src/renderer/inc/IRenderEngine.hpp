/*++
Copyright (c) Microsoft Corporation
Licensed under the MIT license.

Module Name:
- IRenderEngine.hpp

Abstract:
- This serves as the entry point for a specific graphics engine specific renderer.

Author(s):
- Michael Niksa (MiNiksa) 17-Nov-2015
--*/

#pragma once

#include "til/rectangle.h"
#include "../../inc/conattrs.hpp"
#include "Cluster.hpp"
#include "FontInfoDesired.hpp"

namespace Microsoft::Console::Render
{
    class IRenderEngine
    {
    public:
        enum GridLines
        {
            None = 0x0,
            Top = 0x1,
            Bottom = 0x2,
            Left = 0x4,
            Right = 0x8
        };

        struct CursorOptions
        {
            // Character cell in the grid to draw at
            // This is relative to the viewport, not the buffer.
            COORD coordCursor;

            // For an underscore type _ cursor, how tall it should be as a % of cell height
            ULONG ulCursorHeightPercent;

            // For a vertical bar type | cursor, how many pixels wide it should be per ease of access preferences
            ULONG cursorPixelWidth;

            // Whether to draw the cursor 2 cells wide (+X from the coordinate given)
            bool fIsDoubleWidth;

            // Chooses a special cursor type like a full box, a vertical bar, etc.
            CursorType cursorType;

            // Specifies to use the color below instead of the default color
            bool fUseColor;

            // Color to use for drawing instead of the default
            COLORREF cursorColor;

            // Is the cursor currently visually visible?
            // If the cursor has blinked off, this is false.
            // if the cursor has blinked on, this is true.
            bool isOn;
        };

        virtual ~IRenderEngine() = 0;

    protected:
        IRenderEngine() = default;
        IRenderEngine(const IRenderEngine&) = default;
        IRenderEngine(IRenderEngine&&) = default;
        IRenderEngine& operator=(const IRenderEngine&) = default;
        IRenderEngine& operator=(IRenderEngine&&) = default;

    public:
        [[nodiscard]] virtual HRESULT StartPaint() noexcept = 0;
        [[nodiscard]] virtual HRESULT EndPaint() noexcept = 0;
        [[nodiscard]] virtual HRESULT Present() noexcept = 0;

        [[nodiscard]] virtual HRESULT PrepareForTeardown(_Out_ bool* const pForcePaint) noexcept = 0;

        [[nodiscard]] virtual HRESULT ScrollFrame() noexcept = 0;

        [[nodiscard]] virtual HRESULT Invalidate(const SMALL_RECT* const psrRegion) noexcept = 0;
        [[nodiscard]] virtual HRESULT InvalidateCursor(const COORD* const pcoordCursor) noexcept = 0;
        [[nodiscard]] virtual HRESULT InvalidateSystem(const RECT* const prcDirtyClient) noexcept = 0;
        [[nodiscard]] virtual HRESULT InvalidateSelection(const std::vector<SMALL_RECT>& rectangles) noexcept = 0;
        [[nodiscard]] virtual HRESULT InvalidateScroll(const COORD* const pcoordDelta) noexcept = 0;
        [[nodiscard]] virtual HRESULT InvalidateAll() noexcept = 0;
        [[nodiscard]] virtual HRESULT InvalidateCircling(_Out_ bool* const pForcePaint) noexcept = 0;

        [[nodiscard]] virtual HRESULT InvalidateTitle(const std::wstring& proposedTitle) noexcept = 0;

        [[nodiscard]] virtual HRESULT PaintBackground() noexcept = 0;
        [[nodiscard]] virtual HRESULT PaintBufferLine(std::basic_string_view<Cluster> const clusters,
                                                      const COORD coord,
                                                      const bool fTrimLeft,
                                                      const bool lineWrapped) noexcept = 0;
        [[nodiscard]] virtual HRESULT PaintBufferGridLines(const GridLines lines,
                                                           const COLORREF color,
                                                           const size_t cchLine,
                                                           const COORD coordTarget) noexcept = 0;
        [[nodiscard]] virtual HRESULT PaintSelection(const SMALL_RECT rect) noexcept = 0;

        [[nodiscard]] virtual HRESULT PaintCursor(const CursorOptions& options) noexcept = 0;

        [[nodiscard]] virtual HRESULT UpdateDrawingBrushes(const COLORREF colorForeground,
                                                           const COLORREF colorBackground,
                                                           const WORD legacyColorAttribute,
                                                           const ExtendedAttributes extendedAttrs,
                                                           const bool isSettingDefaultBrushes) noexcept = 0;
        [[nodiscard]] virtual HRESULT UpdateFont(const FontInfoDesired& FontInfoDesired,
                                                 _Out_ FontInfo& FontInfo) noexcept = 0;
        [[nodiscard]] virtual HRESULT UpdateDpi(const int iDpi) noexcept = 0;
        [[nodiscard]] virtual HRESULT UpdateViewport(const SMALL_RECT srNewViewport) noexcept = 0;

        [[nodiscard]] virtual HRESULT GetProposedFont(const FontInfoDesired& FontInfoDesired,
                                                      _Out_ FontInfo& FontInfo,
                                                      const int iDpi) noexcept = 0;

<<<<<<< HEAD
        virtual std::vector<til::rectangle> GetDirtyArea() = 0;
=======
        virtual std::vector<SMALL_RECT> GetDirtyArea() = 0;
>>>>>>> 64ac0d25
        [[nodiscard]] virtual HRESULT GetFontSize(_Out_ COORD* const pFontSize) noexcept = 0;
        [[nodiscard]] virtual HRESULT IsGlyphWideByFont(const std::wstring_view glyph, _Out_ bool* const pResult) noexcept = 0;
        [[nodiscard]] virtual HRESULT UpdateTitle(const std::wstring& newTitle) noexcept = 0;
    };

    inline Microsoft::Console::Render::IRenderEngine::~IRenderEngine() {}
}

DEFINE_ENUM_FLAG_OPERATORS(Microsoft::Console::Render::IRenderEngine::GridLines)
<|MERGE_RESOLUTION|>--- conflicted
+++ resolved
@@ -1,134 +1,130 @@
-/*++
-Copyright (c) Microsoft Corporation
-Licensed under the MIT license.
-
-Module Name:
-- IRenderEngine.hpp
-
-Abstract:
-- This serves as the entry point for a specific graphics engine specific renderer.
-
-Author(s):
-- Michael Niksa (MiNiksa) 17-Nov-2015
---*/
-
-#pragma once
-
-#include "til/rectangle.h"
-#include "../../inc/conattrs.hpp"
-#include "Cluster.hpp"
-#include "FontInfoDesired.hpp"
-
-namespace Microsoft::Console::Render
-{
-    class IRenderEngine
-    {
-    public:
-        enum GridLines
-        {
-            None = 0x0,
-            Top = 0x1,
-            Bottom = 0x2,
-            Left = 0x4,
-            Right = 0x8
-        };
-
-        struct CursorOptions
-        {
-            // Character cell in the grid to draw at
-            // This is relative to the viewport, not the buffer.
-            COORD coordCursor;
-
-            // For an underscore type _ cursor, how tall it should be as a % of cell height
-            ULONG ulCursorHeightPercent;
-
-            // For a vertical bar type | cursor, how many pixels wide it should be per ease of access preferences
-            ULONG cursorPixelWidth;
-
-            // Whether to draw the cursor 2 cells wide (+X from the coordinate given)
-            bool fIsDoubleWidth;
-
-            // Chooses a special cursor type like a full box, a vertical bar, etc.
-            CursorType cursorType;
-
-            // Specifies to use the color below instead of the default color
-            bool fUseColor;
-
-            // Color to use for drawing instead of the default
-            COLORREF cursorColor;
-
-            // Is the cursor currently visually visible?
-            // If the cursor has blinked off, this is false.
-            // if the cursor has blinked on, this is true.
-            bool isOn;
-        };
-
-        virtual ~IRenderEngine() = 0;
-
-    protected:
-        IRenderEngine() = default;
-        IRenderEngine(const IRenderEngine&) = default;
-        IRenderEngine(IRenderEngine&&) = default;
-        IRenderEngine& operator=(const IRenderEngine&) = default;
-        IRenderEngine& operator=(IRenderEngine&&) = default;
-
-    public:
-        [[nodiscard]] virtual HRESULT StartPaint() noexcept = 0;
-        [[nodiscard]] virtual HRESULT EndPaint() noexcept = 0;
-        [[nodiscard]] virtual HRESULT Present() noexcept = 0;
-
-        [[nodiscard]] virtual HRESULT PrepareForTeardown(_Out_ bool* const pForcePaint) noexcept = 0;
-
-        [[nodiscard]] virtual HRESULT ScrollFrame() noexcept = 0;
-
-        [[nodiscard]] virtual HRESULT Invalidate(const SMALL_RECT* const psrRegion) noexcept = 0;
-        [[nodiscard]] virtual HRESULT InvalidateCursor(const COORD* const pcoordCursor) noexcept = 0;
-        [[nodiscard]] virtual HRESULT InvalidateSystem(const RECT* const prcDirtyClient) noexcept = 0;
-        [[nodiscard]] virtual HRESULT InvalidateSelection(const std::vector<SMALL_RECT>& rectangles) noexcept = 0;
-        [[nodiscard]] virtual HRESULT InvalidateScroll(const COORD* const pcoordDelta) noexcept = 0;
-        [[nodiscard]] virtual HRESULT InvalidateAll() noexcept = 0;
-        [[nodiscard]] virtual HRESULT InvalidateCircling(_Out_ bool* const pForcePaint) noexcept = 0;
-
-        [[nodiscard]] virtual HRESULT InvalidateTitle(const std::wstring& proposedTitle) noexcept = 0;
-
-        [[nodiscard]] virtual HRESULT PaintBackground() noexcept = 0;
-        [[nodiscard]] virtual HRESULT PaintBufferLine(std::basic_string_view<Cluster> const clusters,
-                                                      const COORD coord,
-                                                      const bool fTrimLeft,
-                                                      const bool lineWrapped) noexcept = 0;
-        [[nodiscard]] virtual HRESULT PaintBufferGridLines(const GridLines lines,
-                                                           const COLORREF color,
-                                                           const size_t cchLine,
-                                                           const COORD coordTarget) noexcept = 0;
-        [[nodiscard]] virtual HRESULT PaintSelection(const SMALL_RECT rect) noexcept = 0;
-
-        [[nodiscard]] virtual HRESULT PaintCursor(const CursorOptions& options) noexcept = 0;
-
-        [[nodiscard]] virtual HRESULT UpdateDrawingBrushes(const COLORREF colorForeground,
-                                                           const COLORREF colorBackground,
-                                                           const WORD legacyColorAttribute,
-                                                           const ExtendedAttributes extendedAttrs,
-                                                           const bool isSettingDefaultBrushes) noexcept = 0;
-        [[nodiscard]] virtual HRESULT UpdateFont(const FontInfoDesired& FontInfoDesired,
-                                                 _Out_ FontInfo& FontInfo) noexcept = 0;
-        [[nodiscard]] virtual HRESULT UpdateDpi(const int iDpi) noexcept = 0;
-        [[nodiscard]] virtual HRESULT UpdateViewport(const SMALL_RECT srNewViewport) noexcept = 0;
-
-        [[nodiscard]] virtual HRESULT GetProposedFont(const FontInfoDesired& FontInfoDesired,
-                                                      _Out_ FontInfo& FontInfo,
-                                                      const int iDpi) noexcept = 0;
-
-<<<<<<< HEAD
-        virtual std::vector<til::rectangle> GetDirtyArea() = 0;
-=======
-        virtual std::vector<SMALL_RECT> GetDirtyArea() = 0;
->>>>>>> 64ac0d25
-        [[nodiscard]] virtual HRESULT GetFontSize(_Out_ COORD* const pFontSize) noexcept = 0;
-        [[nodiscard]] virtual HRESULT IsGlyphWideByFont(const std::wstring_view glyph, _Out_ bool* const pResult) noexcept = 0;
-        [[nodiscard]] virtual HRESULT UpdateTitle(const std::wstring& newTitle) noexcept = 0;
-    };
-
-    inline Microsoft::Console::Render::IRenderEngine::~IRenderEngine() {}
-}
-
-DEFINE_ENUM_FLAG_OPERATORS(Microsoft::Console::Render::IRenderEngine::GridLines)
+/*++
+Copyright (c) Microsoft Corporation
+Licensed under the MIT license.
+
+Module Name:
+- IRenderEngine.hpp
+
+Abstract:
+- This serves as the entry point for a specific graphics engine specific renderer.
+
+Author(s):
+- Michael Niksa (MiNiksa) 17-Nov-2015
+--*/
+
+#pragma once
+
+#include "til/rectangle.h"
+#include "../../inc/conattrs.hpp"
+#include "Cluster.hpp"
+#include "FontInfoDesired.hpp"
+
+namespace Microsoft::Console::Render
+{
+    class IRenderEngine
+    {
+    public:
+        enum GridLines
+        {
+            None = 0x0,
+            Top = 0x1,
+            Bottom = 0x2,
+            Left = 0x4,
+            Right = 0x8
+        };
+
+        struct CursorOptions
+        {
+            // Character cell in the grid to draw at
+            // This is relative to the viewport, not the buffer.
+            COORD coordCursor;
+
+            // For an underscore type _ cursor, how tall it should be as a % of cell height
+            ULONG ulCursorHeightPercent;
+
+            // For a vertical bar type | cursor, how many pixels wide it should be per ease of access preferences
+            ULONG cursorPixelWidth;
+
+            // Whether to draw the cursor 2 cells wide (+X from the coordinate given)
+            bool fIsDoubleWidth;
+
+            // Chooses a special cursor type like a full box, a vertical bar, etc.
+            CursorType cursorType;
+
+            // Specifies to use the color below instead of the default color
+            bool fUseColor;
+
+            // Color to use for drawing instead of the default
+            COLORREF cursorColor;
+
+            // Is the cursor currently visually visible?
+            // If the cursor has blinked off, this is false.
+            // if the cursor has blinked on, this is true.
+            bool isOn;
+        };
+
+        virtual ~IRenderEngine() = 0;
+
+    protected:
+        IRenderEngine() = default;
+        IRenderEngine(const IRenderEngine&) = default;
+        IRenderEngine(IRenderEngine&&) = default;
+        IRenderEngine& operator=(const IRenderEngine&) = default;
+        IRenderEngine& operator=(IRenderEngine&&) = default;
+
+    public:
+        [[nodiscard]] virtual HRESULT StartPaint() noexcept = 0;
+        [[nodiscard]] virtual HRESULT EndPaint() noexcept = 0;
+        [[nodiscard]] virtual HRESULT Present() noexcept = 0;
+
+        [[nodiscard]] virtual HRESULT PrepareForTeardown(_Out_ bool* const pForcePaint) noexcept = 0;
+
+        [[nodiscard]] virtual HRESULT ScrollFrame() noexcept = 0;
+
+        [[nodiscard]] virtual HRESULT Invalidate(const SMALL_RECT* const psrRegion) noexcept = 0;
+        [[nodiscard]] virtual HRESULT InvalidateCursor(const COORD* const pcoordCursor) noexcept = 0;
+        [[nodiscard]] virtual HRESULT InvalidateSystem(const RECT* const prcDirtyClient) noexcept = 0;
+        [[nodiscard]] virtual HRESULT InvalidateSelection(const std::vector<SMALL_RECT>& rectangles) noexcept = 0;
+        [[nodiscard]] virtual HRESULT InvalidateScroll(const COORD* const pcoordDelta) noexcept = 0;
+        [[nodiscard]] virtual HRESULT InvalidateAll() noexcept = 0;
+        [[nodiscard]] virtual HRESULT InvalidateCircling(_Out_ bool* const pForcePaint) noexcept = 0;
+
+        [[nodiscard]] virtual HRESULT InvalidateTitle(const std::wstring& proposedTitle) noexcept = 0;
+
+        [[nodiscard]] virtual HRESULT PaintBackground() noexcept = 0;
+        [[nodiscard]] virtual HRESULT PaintBufferLine(std::basic_string_view<Cluster> const clusters,
+                                                      const COORD coord,
+                                                      const bool fTrimLeft,
+                                                      const bool lineWrapped) noexcept = 0;
+        [[nodiscard]] virtual HRESULT PaintBufferGridLines(const GridLines lines,
+                                                           const COLORREF color,
+                                                           const size_t cchLine,
+                                                           const COORD coordTarget) noexcept = 0;
+        [[nodiscard]] virtual HRESULT PaintSelection(const SMALL_RECT rect) noexcept = 0;
+
+        [[nodiscard]] virtual HRESULT PaintCursor(const CursorOptions& options) noexcept = 0;
+
+        [[nodiscard]] virtual HRESULT UpdateDrawingBrushes(const COLORREF colorForeground,
+                                                           const COLORREF colorBackground,
+                                                           const WORD legacyColorAttribute,
+                                                           const ExtendedAttributes extendedAttrs,
+                                                           const bool isSettingDefaultBrushes) noexcept = 0;
+        [[nodiscard]] virtual HRESULT UpdateFont(const FontInfoDesired& FontInfoDesired,
+                                                 _Out_ FontInfo& FontInfo) noexcept = 0;
+        [[nodiscard]] virtual HRESULT UpdateDpi(const int iDpi) noexcept = 0;
+        [[nodiscard]] virtual HRESULT UpdateViewport(const SMALL_RECT srNewViewport) noexcept = 0;
+
+        [[nodiscard]] virtual HRESULT GetProposedFont(const FontInfoDesired& FontInfoDesired,
+                                                      _Out_ FontInfo& FontInfo,
+                                                      const int iDpi) noexcept = 0;
+
+        [[nodiscard]] virtual std::vector<til::rectangle> GetDirtyArea() = 0;
+        [[nodiscard]] virtual HRESULT GetFontSize(_Out_ COORD* const pFontSize) noexcept = 0;
+        [[nodiscard]] virtual HRESULT IsGlyphWideByFont(const std::wstring_view glyph, _Out_ bool* const pResult) noexcept = 0;
+        [[nodiscard]] virtual HRESULT UpdateTitle(const std::wstring& newTitle) noexcept = 0;
+    };
+
+    inline Microsoft::Console::Render::IRenderEngine::~IRenderEngine() {}
+}
+
+DEFINE_ENUM_FLAG_OPERATORS(Microsoft::Console::Render::IRenderEngine::GridLines)