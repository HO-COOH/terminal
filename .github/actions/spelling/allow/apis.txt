ACCEPTFILES
ACCESSDENIED
alignas
alignof
APPLYTOSUBMENUS
bitfield
bitfields
BUILDBRANCH
BUILDMSG
BUILDNUMBER
BYPOSITION
charconv
CLASSNOTAVAILABLE
cmdletbinding
COLORPROPERTY
colspan
COMDLG
comparand
cstdint
CXICON
CYICON
dataobject
dcomp
DERR
dlldata
DONTADDTORECENT
DWORDLONG
enumset
environstrings
EXPCMDFLAGS
EXPCMDSTATE
filetime
FILTERSPEC
FORCEFILESYSTEM
FORCEMINIMIZE
frac
fullkbd
futex
GETDESKWALLPAPER
GETHIGHCONTRAST
Hashtable
HIGHCONTRASTON
HIGHCONTRASTW
hotkeys
href
hrgn
IActivation
IApp
IAppearance
IAsync
IBind
IBox
IClass
IComparable
IComparer
IConnection
ICustom
IDialog
IDirect
IExplorer
IFACEMETHOD
IFile
IInheritable
IMap
IMonarch
IObject
iosfwd
IPackage
IPeasant
isspace
ISetup
IStorage
istream
IStringable
ITab
ITaskbar
IUri
IVirtual
KEYSELECT
LCID
llabs
llu
localtime
lround
LSHIFT
<<<<<<< HEAD
MENUCOMMAND
MENUDATA
MENUINFO
memicmp
=======
memchr
memicmp
MENUCOMMAND
MENUDATA
MENUITEMINFOW
MENUINFO
MOUSELEAVE
mov
>>>>>>> 8aa38d34
mptt
mov
msappx
MULTIPLEUSE
NCHITTEST
NCLBUTTONDBLCLK
NCRBUTTONDBLCLK
NIF
NIN
NOAGGREGATION
NOASYNC
NOCHANGEDIR
NOPROGRESS
NOREDIRECTIONBITMAP
NOREPEAT
NOTIFYBYPOS
NOTIFYICON
NOTIFYICONDATA
ntprivapi
oaidl
ocidl
ODR
offsetof
osver
OSVERSIONINFOEXW
otms
OUTLINETEXTMETRICW
overridable
PAGESCROLL
PICKFOLDERS
pmr
rcx
REGCLS
RETURNCMD
rfind
roundf
RSHIFT
schandle
semver
serializer
SETVERSION
SHELLEXECUTEINFOW
shobjidl
SHOWMINIMIZED
SHOWTIP
SINGLEUSE
SIZENS
smoothstep
snprintf
spsc
sregex
SRWLOC
SRWLOCK
STDCPP
STDMETHOD
strchr
strcpy
streambuf
strtoul
Stubless
Subheader
Subpage
syscall
TASKBARCREATED
TBPF
THEMECHANGED
tlg
tmp
tolower
toupper
TTask
TVal
UChar
UPDATEINIFILE
userenv
wcsstr
wcstoui
winmain
wmemcmp
wpc
wsregex
wwinmain
xchg
XDocument
XElement
xfacet
xhash
XIcon
xiosbase
xlocale
xlocbuf
xlocinfo
xlocmes
xlocmon
xlocnum
xloctime
XMax
xmemory
XParse
xpath
xstddef
xstring
xtree
xutility
YIcon
YMax<|MERGE_RESOLUTION|>--- conflicted
+++ resolved
@@ -83,12 +83,6 @@
 localtime
 lround
 LSHIFT
-<<<<<<< HEAD
-MENUCOMMAND
-MENUDATA
-MENUINFO
-memicmp
-=======
 memchr
 memicmp
 MENUCOMMAND
@@ -97,7 +91,6 @@
 MENUINFO
 MOUSELEAVE
 mov
->>>>>>> 8aa38d34
 mptt
 mov
 msappx
